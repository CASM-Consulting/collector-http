<<<<<<< HEAD
<!-- 
   Copyright 2013-2020 Norconex Inc.
   Licensed under the Apache License, Version 2.0 (the "License");
   you may not use this file except in compliance with the License.
   You may obtain a copy of the License at
       http://www.apache.org/licenses/LICENSE-2.0
   Unless required by applicable law or agreed to in writing, software
   distributed under the License is distributed on an "AS IS" BASIS,
   WITHOUT WARRANTIES OR CONDITIONS OF ANY KIND, either express or implied.
   See the License for the specific language governing permissions and
   limitations under the License.
-->
<project xmlns="http://maven.apache.org/POM/4.0.0"
  xmlns:xsi="http://www.w3.org/2001/XMLSchema-instance" 
  xsi:schemaLocation="http://maven.apache.org/POM/4.0.0 http://maven.apache.org/xsd/maven-4.0.0.xsd">
  <modelVersion>4.0.0</modelVersion>
  <groupId>com.norconex.collectors</groupId>
  <artifactId>norconex-collector-http-casm</artifactId>
  <version>2.9.15</version>
  <name>Norconex HTTP Collector</name>

  <properties>
    <project.build.sourceEncoding>UTF-8</project.build.sourceEncoding>
    <project.reporting.outputEncoding>UTF-8</project.reporting.outputEncoding>
    <site.baseurl/>
    <norconex-commons-lang.version>1.15.2-SNAPSHOT</norconex-commons-lang.version>
    <jetty.version>9.2.20.v20161216</jetty.version>
  </properties>
  <inceptionYear>2009</inceptionYear>

  <parent>
    <groupId>uk.ac.susx.tag</groupId>
    <artifactId>tag-dist</artifactId>
    <version>1.0.8</version>
    <relativePath>../../tag-dist/pom.xml</relativePath>
  </parent>

  <licenses>
    <license>
      <name>The Apache Software License, Version 2.0</name>
      <url>http://www.apache.org/licenses/LICENSE-2.0.txt</url>
    </license>
  </licenses>

  <repositories>
    <repository>
      <id>sonatype.oss.snapshots</id>
      <name>Sonatype OSS Snapshot Repository</name>
      <url>http://oss.sonatype.org/content/repositories/snapshots</url>
      <releases>
        <enabled>false</enabled>
      </releases>
      <snapshots>
        <enabled>true</enabled>
      </snapshots>
    </repository> 
  </repositories>

  <dependencies>
  
    <!-- === Fix transitive dependencies versions: === -->
  
    <dependency>
      <groupId>com.norconex.commons</groupId>
      <artifactId>norconex-commons-lang</artifactId>
      <version>${norconex-commons-lang.version}</version>
    </dependency>

    <!-- TODO: To remove once version matches in Collector Core: -->    
    <dependency>
      <groupId>com.norconex.jef</groupId>
      <artifactId>norconex-jef</artifactId>
      <version>4.1.3-SNAPSHOT</version>
    </dependency>

    <!--  === Other dependencies: === -->
  
    <dependency>
      <groupId>junit</groupId>
      <artifactId>junit</artifactId>
      <version>4.12</version>
      <scope>test</scope>
    </dependency>
    <dependency>
      <groupId>com.norconex.collectors</groupId>
      <artifactId>norconex-collector-core</artifactId>
      <version>1.10.0</version>
    </dependency>
    <dependency>
      <groupId>org.imgscalr</groupId>
      <artifactId>imgscalr-lib</artifactId>
      <version>4.2</version>
    </dependency>  
    <dependency>
        <groupId>org.eclipse.jetty</groupId>
        <artifactId>jetty-webapp</artifactId>
        <version>${jetty.version}</version>
    </dependency>
    <dependency>
        <groupId>org.eclipse.jetty</groupId>
        <artifactId>jetty-proxy</artifactId>
        <version>${jetty.version}</version>
    </dependency>
    <dependency>
      <groupId>com.github.fakemongo</groupId>
      <artifactId>fongo</artifactId>
      <version>2.1.0</version>
      <scope>test</scope>
    </dependency>
    <dependency>
      <groupId>org.apache.ant</groupId>
      <artifactId>ant</artifactId>
      <version>1.9.5</version>
      <scope>test</scope>
    </dependency>
    <dependency>
        <groupId>com.norconex.commons</groupId>
        <artifactId>norconex-commons-lang</artifactId>
        <version>${norconex-commons-lang.version}</version>
        <classifier>resources</classifier>
        <type>zip</type>
        <scope>provided</scope>
    </dependency>
  </dependencies>
  
  <build>
    <resources>
      <resource>
        <directory>${project.build.testSourceDirectory}</directory>
        <includes>
          <include>**</include>
        </includes>
      </resource>
      <resource>
        <filtering>false</filtering>
        <directory>${project.build.sourceDirectory}</directory>
        <includes>
          <include>**</include>
        </includes>
        <excludes>
          <exclude>**/*.java</exclude>
        </excludes>
      </resource>
      <resource>
        <filtering>false</filtering>
        <directory>src/main/resources</directory>
        <includes>
          <include>**</include>
        </includes>
      </resource>
    </resources>
    <extensions>
      <extension>
        <groupId>org.apache.maven.wagon</groupId>
        <artifactId>wagon-ssh</artifactId>
        <version>1.0</version>
      </extension>
    </extensions>
    <pluginManagement>
      <plugins>
        <plugin>
          <groupId>org.codehaus.mojo</groupId>
          <artifactId>sonar-maven-plugin</artifactId>
          <version>2.5</version>
        </plugin>
        <plugin>
          <groupId>org.apache.maven.plugins</groupId>
          <artifactId>maven-site-plugin</artifactId>
          <version>3.3</version>
          <configuration>
            <generateReports>true</generateReports>
            <inputEncoding>UTF-8</inputEncoding>
            <outputEncoding>UTF-8</outputEncoding>
            <templateFile>
              ${basedir}/src/site/skinless.vm
            </templateFile>
          </configuration>
          <dependencies>
            <dependency>
              <groupId>org.apache.velocity</groupId>
              <artifactId>velocity</artifactId>
              <version>1.7</version>
            </dependency>
            <dependency>
              <groupId>org.apache.maven.doxia</groupId>
              <artifactId>doxia-site-renderer</artifactId>
              <version>1.4</version>
            </dependency>
            <dependency>
              <groupId>org.apache.maven.doxia</groupId>
              <artifactId>doxia-module-markdown</artifactId>
              <version>1.4</version>
            </dependency>
          </dependencies>
        </plugin>
      </plugins>
    </pluginManagement>
    <plugins>
      <plugin>
        <groupId>org.apache.maven.plugins</groupId>
        <artifactId>maven-compiler-plugin</artifactId>
        <version>3.2</version>
        <configuration>
          <source>1.7</source>
          <target>1.7</target>
          <encoding>UTF-8</encoding>
        </configuration>
      </plugin> 
      <plugin>
        <groupId>org.codehaus.mojo</groupId>
        <artifactId>license-maven-plugin</artifactId>
        <version>1.7</version>
        <executions>
          <execution>
            <id>download-licenses</id>
            <goals>
              <goal>download-licenses</goal>
            </goals>
          </execution>
          <execution>
            <id>create-license-list</id>
            <goals>
              <goal>add-third-party</goal>
            </goals>
            <phase>generate-resources</phase>
          </execution>
        </executions>
      </plugin>
      <plugin>
        <artifactId>maven-assembly-plugin</artifactId>
        <configuration>
          <descriptors>
            <descriptor>src/main/assembly/dist.xml</descriptor>
          </descriptors>
          <appendAssemblyId>false</appendAssemblyId>
        </configuration>
        <executions>
          <execution>
            <id>make-assembly</id>
            <phase>package</phase>
            <goals>
              <goal>single</goal>
            </goals>
          </execution>
        </executions>
      </plugin>
      <plugin>
        <groupId>org.apache.maven.plugins</groupId>
        <artifactId>maven-javadoc-plugin</artifactId>
        <version>2.10.2</version>
        <configuration>
          <additionalJOptions>
              <additionalJOption>&#45;&#45;allow-script-in-comments</additionalJOption>
          </additionalJOptions>
          <overview>${basedir}/src/main/javadoc/overview.html</overview>
          <show>protected</show>
          <nodeprecated>false</nodeprecated>
          <source>1.7</source>
          <detectLinks>false</detectLinks>
          <links>
            <link>https://opensource.norconex.com/commons/lang/v1/apidocs/</link>
            <link>https://opensource.norconex.com/jef/api/v4/apidocs/</link>
            <link>https://opensource.norconex.com/importer/v2/apidocs/</link>
            <link>https://opensource.norconex.com/committers/core/v2/apidocs/</link>
            <link>https://opensource.norconex.com/collectors/core/v1/apidocs/</link>
            <link>https://commons.apache.org/proper/commons-configuration/javadocs/v1.10/apidocs/</link>
            <link>https://api.mongodb.com/java/current/</link>
            <link>https://commons.apache.org/proper/commons-lang/javadocs/api-3.5/</link>
            <link>https://commons.apache.org/proper/commons-collections/apidocs/</link>
            <link>http://www.joda.org/joda-time/apidocs/</link>
            <link>https://hc.apache.org/httpcomponents-client-ga/httpclient/apidocs/</link>
            <link>https://hc.apache.org/httpcomponents-core-ga/httpcore/apidocs/</link>
          </links>          
        </configuration>
        <executions>
          <execution>
            <id>make-javadoc</id>
            <phase>prepare-package</phase>
            <goals>
              <goal>javadoc</goal>
            </goals>
          </execution>
          <execution>
            <id>attach-javadocs</id>
            <goals>
              <goal>jar</goal>
            </goals>
          </execution>
        </executions>
      </plugin>
      <plugin>
        <groupId>org.apache.maven.plugins</groupId>
        <artifactId>maven-source-plugin</artifactId>
        <version>2.4</version>
        <executions>
          <execution>
            <id>attach-sources</id>
            <goals>
              <goal>jar-no-fork</goal>
            </goals>
          </execution>
        </executions>
      </plugin>
      <plugin>
        <groupId>org.apache.maven.plugins</groupId>
        <artifactId>maven-jar-plugin</artifactId>
        <version>3.0.2</version>
        <configuration>
          <archive>
            <manifest>
              <addDefaultImplementationEntries>true</addDefaultImplementationEntries>
              <addDefaultSpecificationEntries>true</addDefaultSpecificationEntries>
            </manifest>
          </archive>
          <excludes>
            <exclude>THIRD-PARTY.txt</exclude>
          </excludes>
        </configuration>
        <executions>
          <execution>
            <goals>
              <goal>test-jar</goal>
            </goals>
          </execution>
        </executions>
      </plugin>
      <!--      <plugin>-->
      <!--        <groupId>org.apache.maven.plugins</groupId>-->
      <!--        <artifactId>maven-gpg-plugin</artifactId>-->
      <!--        <version>1.6</version>-->
      <!--        <executions>-->
      <!--          <execution>-->
      <!--            <id>sign-artifacts</id>-->
      <!--            <phase>verify</phase>-->
      <!--            <goals>-->
      <!--              <goal>sign</goal>-->
      <!--            </goals>-->
      <!--          </execution>-->
      <!--        </executions>-->
      <!--      </plugin>-->
      <plugin>
        <groupId>org.apache.maven.plugins</groupId>
        <artifactId>maven-antrun-plugin</artifactId>
        <version>1.7</version>
        <executions>
          <execution>
            <id>id.post-site</id>
            <phase>post-site</phase>
            <goals>
              <goal>run</goal>
            </goals>
            <configuration>
              <target>
                <echo>Remove useless site files</echo>
                <delete dir="${project.build.directory}/site/css" />
                <delete dir="${project.build.directory}/site/images" />
                <delete file="${project.build.directory}/site/project-reports.html" />
                <copy file="${basedir}/src/changes/changes.xml" todir="${project.build.directory}/site/"/>
              </target>
            </configuration>
          </execution>
        </executions>
      </plugin>
      <!--      <plugin>-->
      <!--        <groupId>org.sonatype.plugins</groupId>-->
      <!--        <artifactId>nexus-staging-maven-plugin</artifactId>-->
      <!--        <version>1.6.3</version>-->
      <!--        <extensions>true</extensions>-->
      <!--        <configuration>-->
      <!--          <serverId>ossrh</serverId>-->
      <!--          <nexusUrl>https://oss.sonatype.org/</nexusUrl>-->
      <!--          <autoReleaseAfterClose>false</autoReleaseAfterClose>-->
      <!--        </configuration>-->
      <!--      </plugin>-->
      <plugin>
        <groupId>org.apache.maven.plugins</groupId>
        <artifactId>maven-dependency-plugin</artifactId>
        <version>3.0.0</version>
        <executions>
          <execution>
            <id>unpack-shared-resources</id>
            <goals>
              <goal>unpack-dependencies</goal>
            </goals>
            <phase>prepare-package</phase>
            <configuration>
              <classifier>resources</classifier>
              <outputDirectory>${project.build.directory}/shared-resources</outputDirectory>
              <includeArtifacIds>norconex-commons-lang</includeArtifacIds>
              <includeGroupIds>com.norconex.commons</includeGroupIds>
              <excludeTransitive>true</excludeTransitive>
            </configuration>
          </execution>
        </executions>
      </plugin>
    </plugins>
  </build>

  <!--  <distributionManagement>-->
  <!--    <site>-->
  <!--      <id>norconex-site-deployment</id>-->
  <!--      <url>${site.baseurl}/collectors/collector-http/latest</url>-->
  <!--    </site>-->
  <!--    <snapshotRepository>-->
  <!--      <id>ossrh</id>-->
  <!--      <url>https://oss.sonatype.org/content/repositories/snapshots</url>-->
  <!--    </snapshotRepository>-->
  <!--    <repository>-->
  <!--      <id>ossrh</id>-->
  <!--      <url>https://oss.sonatype.org/service/local/staging/deploy/maven2/</url>-->
  <!--    </repository>    -->
  <!--  </distributionManagement>-->

  <!--
  <reporting>
    <plugins>
      <plugin>
        <groupId>org.apache.maven.plugins</groupId>
        <artifactId>maven-project-info-reports-plugin</artifactId>
        <version>2.7</version>
        <configuration>
          <dependencyDetailsEnabled>false</dependencyDetailsEnabled>
          <dependencyLocationsEnabled>false</dependencyLocationsEnabled>
        </configuration>
        <reportSets>
          <reportSet>
            <reports>
            </reports>
          </reportSet>
        </reportSets>
      </plugin>
      <plugin>
        <groupId>org.apache.maven.plugins</groupId>
        <artifactId>maven-javadoc-plugin</artifactId>
        <version>2.10.2</version>
        <configuration>
          <additionalJOptions>
              <additionalJOption>&#45;&#45;allow-script-in-comments</additionalJOption>
          </additionalJOptions>
          <overview>${basedir}/src/main/javadoc/overview.html</overview>
          <header><![CDATA[
            <style>div.aboutLanguage .siteLink {font-size: 2em;}</style>
            <span class="siteLink">
              <a href="https://opensource.norconex.com/collectors/http">Norconex HTTP Collector</a>
            </span>
            ]]>
          </header>
          <footer><![CDATA[
            <script type="text/javascript">
              var _gaq = _gaq || [];
              _gaq.push(['_setAccount', 'UA-23162620-1']);
              _gaq.push(['_setDomainName', 'norconex.com']);
              _gaq.push(['_trackPageview']);
              (function() {
                var ga = document.createElement('script'); ga.type = 'text/javascript'; ga.async = true;
                ga.src = ('https:' == document.location.protocol ? 'https://ssl' : 'http://www') + '.google-analytics.com/ga.js';
                var s = document.getElementsByTagName('script')[0]; s.parentNode.insertBefore(ga, s);
              })();
            </script>
            <a style="font-size: 1.4em;" href="https://github.com/norconex/collector-http/issues">Submit an Issue</a>
            &nbsp;&nbsp;|&nbsp;&nbsp; 
            <a style="font-size: 1.4em;" href="https://www.norconex.com">www.norconex.com</a>
            ]]>
          </footer>
          <show>protected</show>
          <nodeprecated>false</nodeprecated>
          <source>1.7</source>
          <detectLinks>false</detectLinks>
          <links>
            <link>https://opensource.norconex.com/commons/lang/v1/apidocs/</link>
            <link>https://opensource.norconex.com/jef/api/v4/apidocs/</link>
            <link>https://opensource.norconex.com/importer/v2/apidocs/</link>
            <link>https://opensource.norconex.com/committers/core/v2/apidocs/</link>
            <link>https://opensource.norconex.com/collectors/core/v1/apidocs/</link>
            <link>https://commons.apache.org/proper/commons-configuration/javadocs/v1.10/apidocs/</link>
            <link>https://commons.apache.org/proper/commons-collections/apidocs/</link>
            <link>https://api.mongodb.com/java/current/</link>
            <link>https://commons.apache.org/proper/commons-lang/javadocs/api-3.5/</link>
            <link>http://www.joda.org/joda-time/apidocs/</link>
            <link>https://hc.apache.org/httpcomponents-client-ga/httpclient/apidocs/</link>
            <link>https://hc.apache.org/httpcomponents-core-ga/httpcore/apidocs/</link>
          </links>          
        </configuration>
        <reportSets>
          <reportSet>
            <id>default</id>
            <configuration>
            </configuration>
            <reports>
              <report>javadoc</report>
            </reports>
          </reportSet>
        </reportSets>
      </plugin>
    </plugins>
  </reporting>
  -->

  <organization>
    <name>Norconex Inc.</name>
    <url>https://www.norconex.com</url>
  </organization>
  <url>https://opensource.norconex.com/collectors/http</url>
  <description>Norconex HTTP Collector is a web spider, or crawler that aims to be very flexible, easy to extend, and portable</description>
  <issueManagement>
    <system>GitHub</system>
    <url>https://github.com/Norconex/collector-http/issues</url>
  </issueManagement>
  <scm>
    <url>https://github.com/Norconex/collector-http</url>
    <connection>scm:git:git@github.com:Norconex/collector-http.git</connection>
    <developerConnection>scm:git:git@github.com:Norconex/collector-http.git</developerConnection>
  </scm>

  <developers>
    <developer>
        <id>essiembre</id>
        <name>Pascal Essiembre</name>
        <email>pascal.essiembre@norconex.com</email>
        <organization>Norconex Inc.</organization>
        <organizationUrl>https://www.norconex.com</organizationUrl>
        <roles>
          <role>project leader</role>
          <role>developer</role>
        </roles>
        <timezone>-4</timezone>
    </developer>
  </developers>
  <contributors>
  </contributors>

</project>
=======
<!-- 
   Copyright 2013-2020 Norconex Inc.

   Licensed under the Apache License, Version 2.0 (the "License");
   you may not use this file except in compliance with the License.
   You may obtain a copy of the License at

       http://www.apache.org/licenses/LICENSE-2.0

   Unless required by applicable law or agreed to in writing, software
   distributed under the License is distributed on an "AS IS" BASIS,
   WITHOUT WARRANTIES OR CONDITIONS OF ANY KIND, either express or implied.
   See the License for the specific language governing permissions and
   limitations under the License.
-->
<project xmlns="http://maven.apache.org/POM/4.0.0"
  xmlns:xsi="http://www.w3.org/2001/XMLSchema-instance" 
  xsi:schemaLocation="http://maven.apache.org/POM/4.0.0 http://maven.apache.org/xsd/maven-4.0.0.xsd">
  <modelVersion>4.0.0</modelVersion>
  <groupId>com.norconex.collectors</groupId>
  <artifactId>norconex-collector-http</artifactId>
  <version>2.9.1-SNAPSHOT</version>
  <name>Norconex HTTP Collector</name>

  <properties>
    <project.build.sourceEncoding>UTF-8</project.build.sourceEncoding>
    <project.reporting.outputEncoding>UTF-8</project.reporting.outputEncoding>
    <site.baseurl/>
    <norconex-commons-lang.version>1.15.2-SNAPSHOT</norconex-commons-lang.version>
    <jetty.version>9.2.20.v20161216</jetty.version>
  </properties>
  <inceptionYear>2009</inceptionYear>

  <licenses>
    <license>
      <name>The Apache Software License, Version 2.0</name>
      <url>http://www.apache.org/licenses/LICENSE-2.0.txt</url>
    </license>
  </licenses>

  <repositories>
    <repository>
      <id>sonatype.oss.snapshots</id>
      <name>Sonatype OSS Snapshot Repository</name>
      <url>http://oss.sonatype.org/content/repositories/snapshots</url>
      <releases>
        <enabled>false</enabled>
      </releases>
      <snapshots>
        <enabled>true</enabled>
      </snapshots>
    </repository> 
  </repositories>

  <dependencies>
  
    <!-- === Fix transitive dependencies versions: === -->
  
    <dependency>
      <groupId>com.norconex.commons</groupId>
      <artifactId>norconex-commons-lang</artifactId>
      <version>${norconex-commons-lang.version}</version>
    </dependency>

    <!-- TODO: To remove once version matches in Collector Core: -->    
    <dependency>
      <groupId>com.norconex.jef</groupId>
      <artifactId>norconex-jef</artifactId>
      <version>4.1.3-SNAPSHOT</version>
    </dependency>

    <!--  === Other dependencies: === -->
  
    <dependency>
      <groupId>junit</groupId>
      <artifactId>junit</artifactId>
      <version>4.12</version>
      <scope>test</scope>
    </dependency>
    <dependency>
      <groupId>com.norconex.collectors</groupId>
      <artifactId>norconex-collector-core</artifactId>
      <version>1.10.1-SNAPSHOT</version>
    </dependency>
    <dependency>
      <groupId>org.imgscalr</groupId>
      <artifactId>imgscalr-lib</artifactId>
      <version>4.2</version>
    </dependency>  
    <dependency>
        <groupId>org.eclipse.jetty</groupId>
        <artifactId>jetty-webapp</artifactId>
        <version>${jetty.version}</version>
    </dependency>
    <dependency>
        <groupId>org.eclipse.jetty</groupId>
        <artifactId>jetty-proxy</artifactId>
        <version>${jetty.version}</version>
    </dependency>
    <dependency>
      <groupId>com.github.fakemongo</groupId>
      <artifactId>fongo</artifactId>
      <version>2.1.0</version>
      <scope>test</scope>
    </dependency>
    <dependency>
      <groupId>org.apache.ant</groupId>
      <artifactId>ant</artifactId>
      <version>1.9.5</version>
      <scope>test</scope>
    </dependency>
    <dependency>
        <groupId>com.norconex.commons</groupId>
        <artifactId>norconex-commons-lang</artifactId>
        <version>${norconex-commons-lang.version}</version>
        <classifier>resources</classifier>
        <type>zip</type>
        <scope>provided</scope>
    </dependency>
  </dependencies>
  
  <build>
    <resources>
      <resource>
        <directory>${project.build.testSourceDirectory}</directory>
        <includes>
          <include>**</include>
        </includes>
      </resource>
      <resource>
        <filtering>false</filtering>
        <directory>${project.build.sourceDirectory}</directory>
        <includes>
          <include>**</include>
        </includes>
        <excludes>
          <exclude>**/*.java</exclude>
        </excludes>
      </resource>
      <resource>
        <filtering>false</filtering>
        <directory>src/main/resources</directory>
        <includes>
          <include>**</include>
        </includes>
      </resource>
    </resources>
    <extensions>
      <extension>
        <groupId>org.apache.maven.wagon</groupId>
        <artifactId>wagon-ssh</artifactId>
        <version>1.0</version>
      </extension>
    </extensions>
    <pluginManagement>
      <plugins>
        <plugin>
          <groupId>org.codehaus.mojo</groupId>
          <artifactId>sonar-maven-plugin</artifactId>
          <version>2.5</version>
        </plugin>
        <plugin>
          <groupId>org.apache.maven.plugins</groupId>
          <artifactId>maven-site-plugin</artifactId>
          <version>3.3</version>
          <configuration>
            <generateReports>true</generateReports>
            <inputEncoding>UTF-8</inputEncoding>
            <outputEncoding>UTF-8</outputEncoding>
            <templateFile>
              ${basedir}/src/site/skinless.vm
            </templateFile>
          </configuration>
          <dependencies>
            <dependency>
              <groupId>org.apache.velocity</groupId>
              <artifactId>velocity</artifactId>
              <version>1.7</version>
            </dependency>
            <dependency>
              <groupId>org.apache.maven.doxia</groupId>
              <artifactId>doxia-site-renderer</artifactId>
              <version>1.4</version>
            </dependency>
            <dependency>
              <groupId>org.apache.maven.doxia</groupId>
              <artifactId>doxia-module-markdown</artifactId>
              <version>1.4</version>
            </dependency>
          </dependencies>
        </plugin>
      </plugins>
    </pluginManagement>
    <plugins>
      <plugin>
        <groupId>org.apache.maven.plugins</groupId>
        <artifactId>maven-compiler-plugin</artifactId>
        <version>3.2</version>
        <configuration>
          <source>1.7</source>
          <target>1.7</target>
          <encoding>UTF-8</encoding>
        </configuration>
      </plugin> 
      <plugin>
        <groupId>org.codehaus.mojo</groupId>
        <artifactId>license-maven-plugin</artifactId>
        <version>1.7</version>
        <executions>
          <execution>
            <id>download-licenses</id>
            <goals>
              <goal>download-licenses</goal>
            </goals>
          </execution>
          <execution>
            <id>create-license-list</id>
            <goals>
              <goal>add-third-party</goal>
            </goals>
            <phase>generate-resources</phase>
          </execution>
        </executions>
      </plugin>
      <plugin>
        <artifactId>maven-assembly-plugin</artifactId>
        <configuration>
          <descriptors>
            <descriptor>src/main/assembly/dist.xml</descriptor>
          </descriptors>
          <appendAssemblyId>false</appendAssemblyId>
        </configuration>
        <executions>
          <execution>
            <id>make-assembly</id>
            <phase>package</phase>
            <goals>
              <goal>single</goal>
            </goals>
          </execution>
        </executions>
      </plugin>
      <plugin>
        <groupId>org.apache.maven.plugins</groupId>
        <artifactId>maven-javadoc-plugin</artifactId>
        <version>2.10.2</version>
        <configuration>
          <additionalJOptions>
              <additionalJOption>&#45;&#45;allow-script-in-comments</additionalJOption>
          </additionalJOptions>
          <overview>${basedir}/src/main/javadoc/overview.html</overview>
          <show>protected</show>
          <nodeprecated>false</nodeprecated>
          <source>1.7</source>
          <detectLinks>false</detectLinks>
          <links>
            <link>https://opensource.norconex.com/commons/lang/v1/apidocs/</link>
            <link>https://opensource.norconex.com/jef/api/v4/apidocs/</link>
            <link>https://opensource.norconex.com/importer/v2/apidocs/</link>
            <link>https://opensource.norconex.com/committers/core/v2/apidocs/</link>
            <link>https://opensource.norconex.com/collectors/core/v1/apidocs/</link>
            <link>https://commons.apache.org/proper/commons-configuration/javadocs/v1.10/apidocs/</link>
            <link>https://api.mongodb.com/java/current/</link>
            <link>https://commons.apache.org/proper/commons-lang/javadocs/api-3.5/</link>
            <link>https://commons.apache.org/proper/commons-collections/apidocs/</link>
            <link>http://www.joda.org/joda-time/apidocs/</link>
            <link>https://hc.apache.org/httpcomponents-client-ga/httpclient/apidocs/</link>
            <link>https://hc.apache.org/httpcomponents-core-ga/httpcore/apidocs/</link>
          </links>          
        </configuration>
        <executions>
          <execution>
            <id>make-javadoc</id>
            <phase>prepare-package</phase>
            <goals>
              <goal>javadoc</goal>
            </goals>
          </execution>
          <execution>
            <id>attach-javadocs</id>
            <goals>
              <goal>jar</goal>
            </goals>
          </execution>
        </executions>
      </plugin>
      <plugin>
        <groupId>org.apache.maven.plugins</groupId>
        <artifactId>maven-source-plugin</artifactId>
        <version>2.4</version>
        <executions>
          <execution>
            <id>attach-sources</id>
            <goals>
              <goal>jar-no-fork</goal>
            </goals>
          </execution>
        </executions>
      </plugin>
      <plugin>
        <groupId>org.apache.maven.plugins</groupId>
        <artifactId>maven-jar-plugin</artifactId>
        <version>3.0.2</version>
        <configuration>
          <archive>
            <manifest>
              <addDefaultImplementationEntries>true</addDefaultImplementationEntries>
              <addDefaultSpecificationEntries>true</addDefaultSpecificationEntries>
            </manifest>
          </archive>
          <excludes>
            <exclude>THIRD-PARTY.txt</exclude>
          </excludes>
        </configuration>
        <executions>
          <execution>
            <goals>
              <goal>test-jar</goal>
            </goals>
          </execution>
        </executions>
      </plugin>
      <plugin>
        <groupId>org.apache.maven.plugins</groupId>
        <artifactId>maven-gpg-plugin</artifactId>
        <version>1.6</version>
        <executions>
          <execution>
            <id>sign-artifacts</id>
            <phase>verify</phase>
            <goals>
              <goal>sign</goal>
            </goals>
          </execution>
        </executions>
      </plugin>
      <!-- 
      <plugin>
        <groupId>org.apache.maven.plugins</groupId>
        <artifactId>maven-antrun-plugin</artifactId>
        <version>1.7</version>
        <executions>
          <execution>
            <id>id.post-site</id>
            <phase>post-site</phase>
            <goals>
              <goal>run</goal>
            </goals>
            <configuration>
              <target>
                <echo>Remove useless site files</echo>
                <delete dir="${project.build.directory}/site/css" />
                <delete dir="${project.build.directory}/site/images" />
                <delete file="${project.build.directory}/site/project-reports.html" />
                <copy file="${basedir}/src/changes/changes.xml" todir="${project.build.directory}/site/"/>
              </target>
            </configuration>
          </execution>
        </executions>
      </plugin>
       -->
      <plugin>
        <groupId>org.sonatype.plugins</groupId>
        <artifactId>nexus-staging-maven-plugin</artifactId>
        <version>1.6.3</version>
        <extensions>true</extensions>
        <configuration>
          <serverId>ossrh</serverId>
          <nexusUrl>https://oss.sonatype.org/</nexusUrl>
          <autoReleaseAfterClose>false</autoReleaseAfterClose>
        </configuration>
      </plugin>
      <plugin>
        <groupId>org.apache.maven.plugins</groupId>
        <artifactId>maven-dependency-plugin</artifactId>
        <version>3.0.0</version>
        <executions>
          <execution>
            <id>unpack-shared-resources</id>
            <goals>
              <goal>unpack-dependencies</goal>
            </goals>
            <phase>prepare-package</phase>
            <configuration>
              <classifier>resources</classifier>
              <outputDirectory>${project.build.directory}/shared-resources</outputDirectory>
              <includeArtifacIds>norconex-commons-lang</includeArtifacIds>
              <includeGroupIds>com.norconex.commons</includeGroupIds>
              <excludeTransitive>true</excludeTransitive>
            </configuration>
          </execution>
        </executions>
      </plugin>
    </plugins>
  </build>
  
  <distributionManagement>
    <site>
      <id>norconex-site-deployment</id>
      <url>${site.baseurl}/collectors/http/v2</url>
    </site>
    <snapshotRepository>
      <id>ossrh</id>
      <url>https://oss.sonatype.org/content/repositories/snapshots</url>
    </snapshotRepository>
    <repository>
      <id>ossrh</id>
      <url>https://oss.sonatype.org/service/local/staging/deploy/maven2/</url>
    </repository>    
  </distributionManagement>
  
  <!--
  <reporting>
    <plugins>
      <plugin>
        <groupId>org.apache.maven.plugins</groupId>
        <artifactId>maven-project-info-reports-plugin</artifactId>
        <version>2.7</version>
        <configuration>
          <dependencyDetailsEnabled>false</dependencyDetailsEnabled>
          <dependencyLocationsEnabled>false</dependencyLocationsEnabled>
        </configuration>
        <reportSets>
          <reportSet>
            <reports>
            </reports>
          </reportSet>
        </reportSets>
      </plugin>
      <plugin>
        <groupId>org.apache.maven.plugins</groupId>
        <artifactId>maven-javadoc-plugin</artifactId>
        <version>2.10.2</version>
        <configuration>
          <additionalJOptions>
              <additionalJOption>&#45;&#45;allow-script-in-comments</additionalJOption>
          </additionalJOptions>
          <overview>${basedir}/src/main/javadoc/overview.html</overview>
          <header><![CDATA[
            <style>div.aboutLanguage .siteLink {font-size: 2em;}</style>
            <span class="siteLink">
              <a href="https://opensource.norconex.com/collectors/http">Norconex HTTP Collector</a>
            </span>
            ]]>
          </header>
          <footer><![CDATA[
            <script type="text/javascript">
              var _gaq = _gaq || [];
              _gaq.push(['_setAccount', 'UA-23162620-1']);
              _gaq.push(['_setDomainName', 'norconex.com']);
              _gaq.push(['_trackPageview']);
              (function() {
                var ga = document.createElement('script'); ga.type = 'text/javascript'; ga.async = true;
                ga.src = ('https:' == document.location.protocol ? 'https://ssl' : 'http://www') + '.google-analytics.com/ga.js';
                var s = document.getElementsByTagName('script')[0]; s.parentNode.insertBefore(ga, s);
              })();
            </script>
            <a style="font-size: 1.4em;" href="https://github.com/norconex/collector-http/issues">Submit an Issue</a>
            &nbsp;&nbsp;|&nbsp;&nbsp; 
            <a style="font-size: 1.4em;" href="https://www.norconex.com">www.norconex.com</a>
            ]]>
          </footer>
          <show>protected</show>
          <nodeprecated>false</nodeprecated>
          <source>1.7</source>
          <detectLinks>false</detectLinks>
          <links>
            <link>https://opensource.norconex.com/commons/lang/v1/apidocs/</link>
            <link>https://opensource.norconex.com/jef/api/v4/apidocs/</link>
            <link>https://opensource.norconex.com/importer/v2/apidocs/</link>
            <link>https://opensource.norconex.com/committers/core/v2/apidocs/</link>
            <link>https://opensource.norconex.com/collectors/core/v1/apidocs/</link>
            <link>https://commons.apache.org/proper/commons-configuration/javadocs/v1.10/apidocs/</link>
            <link>https://commons.apache.org/proper/commons-collections/apidocs/</link>
            <link>https://api.mongodb.com/java/current/</link>
            <link>https://commons.apache.org/proper/commons-lang/javadocs/api-3.5/</link>
            <link>http://www.joda.org/joda-time/apidocs/</link>
            <link>https://hc.apache.org/httpcomponents-client-ga/httpclient/apidocs/</link>
            <link>https://hc.apache.org/httpcomponents-core-ga/httpcore/apidocs/</link>
          </links>          
        </configuration>
        <reportSets>
          <reportSet>
            <id>default</id>
            <configuration>
            </configuration>
            <reports>
              <report>javadoc</report>
            </reports>
          </reportSet>
        </reportSets>
      </plugin>
    </plugins>
  </reporting>
  -->

  <organization>
    <name>Norconex Inc.</name>
    <url>https://www.norconex.com</url>
  </organization>
  <url>https://opensource.norconex.com/collectors/http</url>
  <description>Norconex HTTP Collector is a web spider, or crawler that aims to be very flexible, easy to extend, and portable</description>
  <issueManagement>
    <system>GitHub</system>
    <url>https://github.com/Norconex/collector-http/issues</url>
  </issueManagement>
  <scm>
    <url>https://github.com/Norconex/collector-http</url>
    <connection>scm:git:git@github.com:Norconex/collector-http.git</connection>
    <developerConnection>scm:git:git@github.com:Norconex/collector-http.git</developerConnection>
  </scm>

  <developers>
    <developer>
        <id>essiembre</id>
        <name>Pascal Essiembre</name>
        <email>pascal.essiembre@norconex.com</email>
        <organization>Norconex Inc.</organization>
        <organizationUrl>https://www.norconex.com</organizationUrl>
        <roles>
          <role>project leader</role>
          <role>developer</role>
        </roles>
        <timezone>-4</timezone>
    </developer>
  </developers>
  <contributors>
  </contributors>

</project>
>>>>>>> 3d2cab6e
<|MERGE_RESOLUTION|>--- conflicted
+++ resolved
@@ -1,10 +1,12 @@
-<<<<<<< HEAD
 <!-- 
    Copyright 2013-2020 Norconex Inc.
+
    Licensed under the Apache License, Version 2.0 (the "License");
    you may not use this file except in compliance with the License.
    You may obtain a copy of the License at
+
        http://www.apache.org/licenses/LICENSE-2.0
+
    Unless required by applicable law or agreed to in writing, software
    distributed under the License is distributed on an "AS IS" BASIS,
    WITHOUT WARRANTIES OR CONDITIONS OF ANY KIND, either express or implied.
@@ -530,536 +532,4 @@
   <contributors>
   </contributors>
 
-</project>
-=======
-<!-- 
-   Copyright 2013-2020 Norconex Inc.
-
-   Licensed under the Apache License, Version 2.0 (the "License");
-   you may not use this file except in compliance with the License.
-   You may obtain a copy of the License at
-
-       http://www.apache.org/licenses/LICENSE-2.0
-
-   Unless required by applicable law or agreed to in writing, software
-   distributed under the License is distributed on an "AS IS" BASIS,
-   WITHOUT WARRANTIES OR CONDITIONS OF ANY KIND, either express or implied.
-   See the License for the specific language governing permissions and
-   limitations under the License.
--->
-<project xmlns="http://maven.apache.org/POM/4.0.0"
-  xmlns:xsi="http://www.w3.org/2001/XMLSchema-instance" 
-  xsi:schemaLocation="http://maven.apache.org/POM/4.0.0 http://maven.apache.org/xsd/maven-4.0.0.xsd">
-  <modelVersion>4.0.0</modelVersion>
-  <groupId>com.norconex.collectors</groupId>
-  <artifactId>norconex-collector-http</artifactId>
-  <version>2.9.1-SNAPSHOT</version>
-  <name>Norconex HTTP Collector</name>
-
-  <properties>
-    <project.build.sourceEncoding>UTF-8</project.build.sourceEncoding>
-    <project.reporting.outputEncoding>UTF-8</project.reporting.outputEncoding>
-    <site.baseurl/>
-    <norconex-commons-lang.version>1.15.2-SNAPSHOT</norconex-commons-lang.version>
-    <jetty.version>9.2.20.v20161216</jetty.version>
-  </properties>
-  <inceptionYear>2009</inceptionYear>
-
-  <licenses>
-    <license>
-      <name>The Apache Software License, Version 2.0</name>
-      <url>http://www.apache.org/licenses/LICENSE-2.0.txt</url>
-    </license>
-  </licenses>
-
-  <repositories>
-    <repository>
-      <id>sonatype.oss.snapshots</id>
-      <name>Sonatype OSS Snapshot Repository</name>
-      <url>http://oss.sonatype.org/content/repositories/snapshots</url>
-      <releases>
-        <enabled>false</enabled>
-      </releases>
-      <snapshots>
-        <enabled>true</enabled>
-      </snapshots>
-    </repository> 
-  </repositories>
-
-  <dependencies>
-  
-    <!-- === Fix transitive dependencies versions: === -->
-  
-    <dependency>
-      <groupId>com.norconex.commons</groupId>
-      <artifactId>norconex-commons-lang</artifactId>
-      <version>${norconex-commons-lang.version}</version>
-    </dependency>
-
-    <!-- TODO: To remove once version matches in Collector Core: -->    
-    <dependency>
-      <groupId>com.norconex.jef</groupId>
-      <artifactId>norconex-jef</artifactId>
-      <version>4.1.3-SNAPSHOT</version>
-    </dependency>
-
-    <!--  === Other dependencies: === -->
-  
-    <dependency>
-      <groupId>junit</groupId>
-      <artifactId>junit</artifactId>
-      <version>4.12</version>
-      <scope>test</scope>
-    </dependency>
-    <dependency>
-      <groupId>com.norconex.collectors</groupId>
-      <artifactId>norconex-collector-core</artifactId>
-      <version>1.10.1-SNAPSHOT</version>
-    </dependency>
-    <dependency>
-      <groupId>org.imgscalr</groupId>
-      <artifactId>imgscalr-lib</artifactId>
-      <version>4.2</version>
-    </dependency>  
-    <dependency>
-        <groupId>org.eclipse.jetty</groupId>
-        <artifactId>jetty-webapp</artifactId>
-        <version>${jetty.version}</version>
-    </dependency>
-    <dependency>
-        <groupId>org.eclipse.jetty</groupId>
-        <artifactId>jetty-proxy</artifactId>
-        <version>${jetty.version}</version>
-    </dependency>
-    <dependency>
-      <groupId>com.github.fakemongo</groupId>
-      <artifactId>fongo</artifactId>
-      <version>2.1.0</version>
-      <scope>test</scope>
-    </dependency>
-    <dependency>
-      <groupId>org.apache.ant</groupId>
-      <artifactId>ant</artifactId>
-      <version>1.9.5</version>
-      <scope>test</scope>
-    </dependency>
-    <dependency>
-        <groupId>com.norconex.commons</groupId>
-        <artifactId>norconex-commons-lang</artifactId>
-        <version>${norconex-commons-lang.version}</version>
-        <classifier>resources</classifier>
-        <type>zip</type>
-        <scope>provided</scope>
-    </dependency>
-  </dependencies>
-  
-  <build>
-    <resources>
-      <resource>
-        <directory>${project.build.testSourceDirectory}</directory>
-        <includes>
-          <include>**</include>
-        </includes>
-      </resource>
-      <resource>
-        <filtering>false</filtering>
-        <directory>${project.build.sourceDirectory}</directory>
-        <includes>
-          <include>**</include>
-        </includes>
-        <excludes>
-          <exclude>**/*.java</exclude>
-        </excludes>
-      </resource>
-      <resource>
-        <filtering>false</filtering>
-        <directory>src/main/resources</directory>
-        <includes>
-          <include>**</include>
-        </includes>
-      </resource>
-    </resources>
-    <extensions>
-      <extension>
-        <groupId>org.apache.maven.wagon</groupId>
-        <artifactId>wagon-ssh</artifactId>
-        <version>1.0</version>
-      </extension>
-    </extensions>
-    <pluginManagement>
-      <plugins>
-        <plugin>
-          <groupId>org.codehaus.mojo</groupId>
-          <artifactId>sonar-maven-plugin</artifactId>
-          <version>2.5</version>
-        </plugin>
-        <plugin>
-          <groupId>org.apache.maven.plugins</groupId>
-          <artifactId>maven-site-plugin</artifactId>
-          <version>3.3</version>
-          <configuration>
-            <generateReports>true</generateReports>
-            <inputEncoding>UTF-8</inputEncoding>
-            <outputEncoding>UTF-8</outputEncoding>
-            <templateFile>
-              ${basedir}/src/site/skinless.vm
-            </templateFile>
-          </configuration>
-          <dependencies>
-            <dependency>
-              <groupId>org.apache.velocity</groupId>
-              <artifactId>velocity</artifactId>
-              <version>1.7</version>
-            </dependency>
-            <dependency>
-              <groupId>org.apache.maven.doxia</groupId>
-              <artifactId>doxia-site-renderer</artifactId>
-              <version>1.4</version>
-            </dependency>
-            <dependency>
-              <groupId>org.apache.maven.doxia</groupId>
-              <artifactId>doxia-module-markdown</artifactId>
-              <version>1.4</version>
-            </dependency>
-          </dependencies>
-        </plugin>
-      </plugins>
-    </pluginManagement>
-    <plugins>
-      <plugin>
-        <groupId>org.apache.maven.plugins</groupId>
-        <artifactId>maven-compiler-plugin</artifactId>
-        <version>3.2</version>
-        <configuration>
-          <source>1.7</source>
-          <target>1.7</target>
-          <encoding>UTF-8</encoding>
-        </configuration>
-      </plugin> 
-      <plugin>
-        <groupId>org.codehaus.mojo</groupId>
-        <artifactId>license-maven-plugin</artifactId>
-        <version>1.7</version>
-        <executions>
-          <execution>
-            <id>download-licenses</id>
-            <goals>
-              <goal>download-licenses</goal>
-            </goals>
-          </execution>
-          <execution>
-            <id>create-license-list</id>
-            <goals>
-              <goal>add-third-party</goal>
-            </goals>
-            <phase>generate-resources</phase>
-          </execution>
-        </executions>
-      </plugin>
-      <plugin>
-        <artifactId>maven-assembly-plugin</artifactId>
-        <configuration>
-          <descriptors>
-            <descriptor>src/main/assembly/dist.xml</descriptor>
-          </descriptors>
-          <appendAssemblyId>false</appendAssemblyId>
-        </configuration>
-        <executions>
-          <execution>
-            <id>make-assembly</id>
-            <phase>package</phase>
-            <goals>
-              <goal>single</goal>
-            </goals>
-          </execution>
-        </executions>
-      </plugin>
-      <plugin>
-        <groupId>org.apache.maven.plugins</groupId>
-        <artifactId>maven-javadoc-plugin</artifactId>
-        <version>2.10.2</version>
-        <configuration>
-          <additionalJOptions>
-              <additionalJOption>&#45;&#45;allow-script-in-comments</additionalJOption>
-          </additionalJOptions>
-          <overview>${basedir}/src/main/javadoc/overview.html</overview>
-          <show>protected</show>
-          <nodeprecated>false</nodeprecated>
-          <source>1.7</source>
-          <detectLinks>false</detectLinks>
-          <links>
-            <link>https://opensource.norconex.com/commons/lang/v1/apidocs/</link>
-            <link>https://opensource.norconex.com/jef/api/v4/apidocs/</link>
-            <link>https://opensource.norconex.com/importer/v2/apidocs/</link>
-            <link>https://opensource.norconex.com/committers/core/v2/apidocs/</link>
-            <link>https://opensource.norconex.com/collectors/core/v1/apidocs/</link>
-            <link>https://commons.apache.org/proper/commons-configuration/javadocs/v1.10/apidocs/</link>
-            <link>https://api.mongodb.com/java/current/</link>
-            <link>https://commons.apache.org/proper/commons-lang/javadocs/api-3.5/</link>
-            <link>https://commons.apache.org/proper/commons-collections/apidocs/</link>
-            <link>http://www.joda.org/joda-time/apidocs/</link>
-            <link>https://hc.apache.org/httpcomponents-client-ga/httpclient/apidocs/</link>
-            <link>https://hc.apache.org/httpcomponents-core-ga/httpcore/apidocs/</link>
-          </links>          
-        </configuration>
-        <executions>
-          <execution>
-            <id>make-javadoc</id>
-            <phase>prepare-package</phase>
-            <goals>
-              <goal>javadoc</goal>
-            </goals>
-          </execution>
-          <execution>
-            <id>attach-javadocs</id>
-            <goals>
-              <goal>jar</goal>
-            </goals>
-          </execution>
-        </executions>
-      </plugin>
-      <plugin>
-        <groupId>org.apache.maven.plugins</groupId>
-        <artifactId>maven-source-plugin</artifactId>
-        <version>2.4</version>
-        <executions>
-          <execution>
-            <id>attach-sources</id>
-            <goals>
-              <goal>jar-no-fork</goal>
-            </goals>
-          </execution>
-        </executions>
-      </plugin>
-      <plugin>
-        <groupId>org.apache.maven.plugins</groupId>
-        <artifactId>maven-jar-plugin</artifactId>
-        <version>3.0.2</version>
-        <configuration>
-          <archive>
-            <manifest>
-              <addDefaultImplementationEntries>true</addDefaultImplementationEntries>
-              <addDefaultSpecificationEntries>true</addDefaultSpecificationEntries>
-            </manifest>
-          </archive>
-          <excludes>
-            <exclude>THIRD-PARTY.txt</exclude>
-          </excludes>
-        </configuration>
-        <executions>
-          <execution>
-            <goals>
-              <goal>test-jar</goal>
-            </goals>
-          </execution>
-        </executions>
-      </plugin>
-      <plugin>
-        <groupId>org.apache.maven.plugins</groupId>
-        <artifactId>maven-gpg-plugin</artifactId>
-        <version>1.6</version>
-        <executions>
-          <execution>
-            <id>sign-artifacts</id>
-            <phase>verify</phase>
-            <goals>
-              <goal>sign</goal>
-            </goals>
-          </execution>
-        </executions>
-      </plugin>
-      <!-- 
-      <plugin>
-        <groupId>org.apache.maven.plugins</groupId>
-        <artifactId>maven-antrun-plugin</artifactId>
-        <version>1.7</version>
-        <executions>
-          <execution>
-            <id>id.post-site</id>
-            <phase>post-site</phase>
-            <goals>
-              <goal>run</goal>
-            </goals>
-            <configuration>
-              <target>
-                <echo>Remove useless site files</echo>
-                <delete dir="${project.build.directory}/site/css" />
-                <delete dir="${project.build.directory}/site/images" />
-                <delete file="${project.build.directory}/site/project-reports.html" />
-                <copy file="${basedir}/src/changes/changes.xml" todir="${project.build.directory}/site/"/>
-              </target>
-            </configuration>
-          </execution>
-        </executions>
-      </plugin>
-       -->
-      <plugin>
-        <groupId>org.sonatype.plugins</groupId>
-        <artifactId>nexus-staging-maven-plugin</artifactId>
-        <version>1.6.3</version>
-        <extensions>true</extensions>
-        <configuration>
-          <serverId>ossrh</serverId>
-          <nexusUrl>https://oss.sonatype.org/</nexusUrl>
-          <autoReleaseAfterClose>false</autoReleaseAfterClose>
-        </configuration>
-      </plugin>
-      <plugin>
-        <groupId>org.apache.maven.plugins</groupId>
-        <artifactId>maven-dependency-plugin</artifactId>
-        <version>3.0.0</version>
-        <executions>
-          <execution>
-            <id>unpack-shared-resources</id>
-            <goals>
-              <goal>unpack-dependencies</goal>
-            </goals>
-            <phase>prepare-package</phase>
-            <configuration>
-              <classifier>resources</classifier>
-              <outputDirectory>${project.build.directory}/shared-resources</outputDirectory>
-              <includeArtifacIds>norconex-commons-lang</includeArtifacIds>
-              <includeGroupIds>com.norconex.commons</includeGroupIds>
-              <excludeTransitive>true</excludeTransitive>
-            </configuration>
-          </execution>
-        </executions>
-      </plugin>
-    </plugins>
-  </build>
-  
-  <distributionManagement>
-    <site>
-      <id>norconex-site-deployment</id>
-      <url>${site.baseurl}/collectors/http/v2</url>
-    </site>
-    <snapshotRepository>
-      <id>ossrh</id>
-      <url>https://oss.sonatype.org/content/repositories/snapshots</url>
-    </snapshotRepository>
-    <repository>
-      <id>ossrh</id>
-      <url>https://oss.sonatype.org/service/local/staging/deploy/maven2/</url>
-    </repository>    
-  </distributionManagement>
-  
-  <!--
-  <reporting>
-    <plugins>
-      <plugin>
-        <groupId>org.apache.maven.plugins</groupId>
-        <artifactId>maven-project-info-reports-plugin</artifactId>
-        <version>2.7</version>
-        <configuration>
-          <dependencyDetailsEnabled>false</dependencyDetailsEnabled>
-          <dependencyLocationsEnabled>false</dependencyLocationsEnabled>
-        </configuration>
-        <reportSets>
-          <reportSet>
-            <reports>
-            </reports>
-          </reportSet>
-        </reportSets>
-      </plugin>
-      <plugin>
-        <groupId>org.apache.maven.plugins</groupId>
-        <artifactId>maven-javadoc-plugin</artifactId>
-        <version>2.10.2</version>
-        <configuration>
-          <additionalJOptions>
-              <additionalJOption>&#45;&#45;allow-script-in-comments</additionalJOption>
-          </additionalJOptions>
-          <overview>${basedir}/src/main/javadoc/overview.html</overview>
-          <header><![CDATA[
-            <style>div.aboutLanguage .siteLink {font-size: 2em;}</style>
-            <span class="siteLink">
-              <a href="https://opensource.norconex.com/collectors/http">Norconex HTTP Collector</a>
-            </span>
-            ]]>
-          </header>
-          <footer><![CDATA[
-            <script type="text/javascript">
-              var _gaq = _gaq || [];
-              _gaq.push(['_setAccount', 'UA-23162620-1']);
-              _gaq.push(['_setDomainName', 'norconex.com']);
-              _gaq.push(['_trackPageview']);
-              (function() {
-                var ga = document.createElement('script'); ga.type = 'text/javascript'; ga.async = true;
-                ga.src = ('https:' == document.location.protocol ? 'https://ssl' : 'http://www') + '.google-analytics.com/ga.js';
-                var s = document.getElementsByTagName('script')[0]; s.parentNode.insertBefore(ga, s);
-              })();
-            </script>
-            <a style="font-size: 1.4em;" href="https://github.com/norconex/collector-http/issues">Submit an Issue</a>
-            &nbsp;&nbsp;|&nbsp;&nbsp; 
-            <a style="font-size: 1.4em;" href="https://www.norconex.com">www.norconex.com</a>
-            ]]>
-          </footer>
-          <show>protected</show>
-          <nodeprecated>false</nodeprecated>
-          <source>1.7</source>
-          <detectLinks>false</detectLinks>
-          <links>
-            <link>https://opensource.norconex.com/commons/lang/v1/apidocs/</link>
-            <link>https://opensource.norconex.com/jef/api/v4/apidocs/</link>
-            <link>https://opensource.norconex.com/importer/v2/apidocs/</link>
-            <link>https://opensource.norconex.com/committers/core/v2/apidocs/</link>
-            <link>https://opensource.norconex.com/collectors/core/v1/apidocs/</link>
-            <link>https://commons.apache.org/proper/commons-configuration/javadocs/v1.10/apidocs/</link>
-            <link>https://commons.apache.org/proper/commons-collections/apidocs/</link>
-            <link>https://api.mongodb.com/java/current/</link>
-            <link>https://commons.apache.org/proper/commons-lang/javadocs/api-3.5/</link>
-            <link>http://www.joda.org/joda-time/apidocs/</link>
-            <link>https://hc.apache.org/httpcomponents-client-ga/httpclient/apidocs/</link>
-            <link>https://hc.apache.org/httpcomponents-core-ga/httpcore/apidocs/</link>
-          </links>          
-        </configuration>
-        <reportSets>
-          <reportSet>
-            <id>default</id>
-            <configuration>
-            </configuration>
-            <reports>
-              <report>javadoc</report>
-            </reports>
-          </reportSet>
-        </reportSets>
-      </plugin>
-    </plugins>
-  </reporting>
-  -->
-
-  <organization>
-    <name>Norconex Inc.</name>
-    <url>https://www.norconex.com</url>
-  </organization>
-  <url>https://opensource.norconex.com/collectors/http</url>
-  <description>Norconex HTTP Collector is a web spider, or crawler that aims to be very flexible, easy to extend, and portable</description>
-  <issueManagement>
-    <system>GitHub</system>
-    <url>https://github.com/Norconex/collector-http/issues</url>
-  </issueManagement>
-  <scm>
-    <url>https://github.com/Norconex/collector-http</url>
-    <connection>scm:git:git@github.com:Norconex/collector-http.git</connection>
-    <developerConnection>scm:git:git@github.com:Norconex/collector-http.git</developerConnection>
-  </scm>
-
-  <developers>
-    <developer>
-        <id>essiembre</id>
-        <name>Pascal Essiembre</name>
-        <email>pascal.essiembre@norconex.com</email>
-        <organization>Norconex Inc.</organization>
-        <organizationUrl>https://www.norconex.com</organizationUrl>
-        <roles>
-          <role>project leader</role>
-          <role>developer</role>
-        </roles>
-        <timezone>-4</timezone>
-    </developer>
-  </developers>
-  <contributors>
-  </contributors>
-
-</project>
->>>>>>> 3d2cab6e
+</project>