--- conflicted
+++ resolved
@@ -18,8 +18,8 @@
   xsi:schemaLocation="http://maven.apache.org/POM/4.0.0 http://maven.apache.org/xsd/maven-4.0.0.xsd">
   <modelVersion>4.0.0</modelVersion>
   <groupId>com.norconex.collectors</groupId>
-  <artifactId>norconex-collector-http-casm</artifactId>
-  <version>2.9.12</version>
+  <artifactId>norconex-collector-http</artifactId>
+  <version>2.9.1-SNAPSHOT</version>
   <name>Norconex HTTP Collector</name>
 
   <properties>
@@ -30,13 +30,6 @@
     <jetty.version>9.2.20.v20161216</jetty.version>
   </properties>
   <inceptionYear>2009</inceptionYear>
-
-  <parent>
-    <groupId>uk.ac.susx.tag</groupId>
-    <artifactId>tag-dist</artifactId>
-    <version>1.0.8</version>
-    <relativePath>../../tag-dist/pom.xml</relativePath>
-  </parent>
 
   <licenses>
     <license>
@@ -56,7 +49,7 @@
       <snapshots>
         <enabled>true</enabled>
       </snapshots>
-    </repository>
+    </repository> 
   </repositories>
 
   <dependencies>
@@ -327,22 +320,6 @@
           </execution>
         </executions>
       </plugin>
-<<<<<<< HEAD
-<!--      <plugin>-->
-<!--        <groupId>org.apache.maven.plugins</groupId>-->
-<!--        <artifactId>maven-gpg-plugin</artifactId>-->
-<!--        <version>1.6</version>-->
-<!--        <executions>-->
-<!--          <execution>-->
-<!--            <id>sign-artifacts</id>-->
-<!--            <phase>verify</phase>-->
-<!--            <goals>-->
-<!--              <goal>sign</goal>-->
-<!--            </goals>-->
-<!--          </execution>-->
-<!--        </executions>-->
-<!--      </plugin>-->
-=======
       <plugin>
         <groupId>org.apache.maven.plugins</groupId>
         <artifactId>maven-gpg-plugin</artifactId>
@@ -358,7 +335,6 @@
         </executions>
       </plugin>
       <!-- 
->>>>>>> ecc6e969
       <plugin>
         <groupId>org.apache.maven.plugins</groupId>
         <artifactId>maven-antrun-plugin</artifactId>
@@ -382,19 +358,6 @@
           </execution>
         </executions>
       </plugin>
-<<<<<<< HEAD
-<!--      <plugin>-->
-<!--        <groupId>org.sonatype.plugins</groupId>-->
-<!--        <artifactId>nexus-staging-maven-plugin</artifactId>-->
-<!--        <version>1.6.3</version>-->
-<!--        <extensions>true</extensions>-->
-<!--        <configuration>-->
-<!--          <serverId>ossrh</serverId>-->
-<!--          <nexusUrl>https://oss.sonatype.org/</nexusUrl>-->
-<!--          <autoReleaseAfterClose>false</autoReleaseAfterClose>-->
-<!--        </configuration>-->
-<!--      </plugin>-->
-=======
        -->
       <plugin>
         <groupId>org.sonatype.plugins</groupId>
@@ -407,7 +370,6 @@
           <autoReleaseAfterClose>false</autoReleaseAfterClose>
         </configuration>
       </plugin>
->>>>>>> ecc6e969
       <plugin>
         <groupId>org.apache.maven.plugins</groupId>
         <artifactId>maven-dependency-plugin</artifactId>
@@ -432,22 +394,6 @@
     </plugins>
   </build>
   
-<<<<<<< HEAD
-<!--  <distributionManagement>-->
-<!--    <site>-->
-<!--      <id>norconex-site-deployment</id>-->
-<!--      <url>${site.baseurl}/collectors/collector-http/latest</url>-->
-<!--    </site>-->
-<!--    <snapshotRepository>-->
-<!--      <id>ossrh</id>-->
-<!--      <url>https://oss.sonatype.org/content/repositories/snapshots</url>-->
-<!--    </snapshotRepository>-->
-<!--    <repository>-->
-<!--      <id>ossrh</id>-->
-<!--      <url>https://oss.sonatype.org/service/local/staging/deploy/maven2/</url>-->
-<!--    </repository>    -->
-<!--  </distributionManagement>-->
-=======
   <distributionManagement>
     <site>
       <id>norconex-site-deployment</id>
@@ -462,7 +408,6 @@
       <url>https://oss.sonatype.org/service/local/staging/deploy/maven2/</url>
     </repository>    
   </distributionManagement>
->>>>>>> ecc6e969
   
   <!--
   <reporting>
@@ -582,4 +527,4 @@
   <contributors>
   </contributors>
 
-</project>
+</project>