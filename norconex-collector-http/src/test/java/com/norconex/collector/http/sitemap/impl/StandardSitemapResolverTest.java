/* Copyright 2010-2020 Norconex Inc.
 *
 * Licensed under the Apache License, Version 2.0 (the "License");
 * you may not use this file except in compliance with the License.
 * You may obtain a copy of the License at
 *
 *     http://www.apache.org/licenses/LICENSE-2.0
 *
 * Unless required by applicable law or agreed to in writing, software
 * distributed under the License is distributed on an "AS IS" BASIS,
 * WITHOUT WARRANTIES OR CONDITIONS OF ANY KIND, either express or implied.
 * See the License for the specific language governing permissions and
 * limitations under the License.
 */
package com.norconex.collector.http.sitemap.impl;

import java.io.File;
import java.io.FileInputStream;
import java.io.IOException;

<<<<<<< HEAD
import com.norconex.collector.http.crawler.HttpCrawlerConfig;
import org.apache.commons.io.FileUtils;
=======
import javax.xml.stream.XMLInputFactory;
import javax.xml.stream.XMLStreamException;
import javax.xml.stream.XMLStreamReader;

>>>>>>> 3d2cab6e
import org.junit.Test;

import com.norconex.commons.lang.config.XMLConfigurationUtil;

import javax.xml.stream.XMLInputFactory;
import javax.xml.stream.XMLStreamException;
import javax.xml.stream.XMLStreamReader;

public class StandardSitemapResolverTest {

    @Test
    public void testWriteRead() throws IOException {
        StandardSitemapResolverFactory r = new StandardSitemapResolverFactory();
        r.setLenient(true);
        r.setTempDir(new File("C:\\temp\\sitemap"));
        r.setSitemapPaths("/sitemap.xml", "/subdir/sitemap.xml");
        System.out.println("Writing/Reading this: " + r);
        XMLConfigurationUtil.assertWriteRead(r);

        // try with empty paths
        r.setSitemapPaths(new String[] {});
        System.out.println("Writing/Reading this: " + r);
        XMLConfigurationUtil.assertWriteRead(r);

    }


    @Test
    public void testTolerantParser() throws IOException, XMLStreamException {

<<<<<<< HEAD
        try (FileInputStream fis = new FileInputStream(new File("src/test/resources/sitemap.xml")) ) {
            XMLInputFactory inputFactory = XMLInputFactory.newInstance();
            inputFactory.setProperty(XMLInputFactory.IS_COALESCING,true);
            XMLStreamReader xmlReader = inputFactory.createXMLStreamReader(new StripInvalidCharInputStream(fis));
//            XMLStreamReader xmlReader = inputFactory.createXMLStreamReader(fis);
            int event = xmlReader.getEventType();
=======
        try (FileInputStream fis = new FileInputStream(
                new File("src/test/resources/sitemap.xml"))) {
            XMLInputFactory inputFactory = XMLInputFactory.newInstance();
            inputFactory.setProperty(XMLInputFactory.IS_COALESCING,true);
            XMLStreamReader xmlReader = inputFactory.createXMLStreamReader(
                    new StripInvalidCharInputStream(fis));
            xmlReader.getEventType();
>>>>>>> 3d2cab6e
            while(true){
                if (!xmlReader.hasNext()) {
                    break;
                }
<<<<<<< HEAD
                event = xmlReader.next();
            }
        }


=======
                xmlReader.next();
            }
        }
>>>>>>> 3d2cab6e
    }
}
<|MERGE_RESOLUTION|>--- conflicted
+++ resolved
@@ -18,22 +18,13 @@
 import java.io.FileInputStream;
 import java.io.IOException;
 
-<<<<<<< HEAD
-import com.norconex.collector.http.crawler.HttpCrawlerConfig;
-import org.apache.commons.io.FileUtils;
-=======
 import javax.xml.stream.XMLInputFactory;
 import javax.xml.stream.XMLStreamException;
 import javax.xml.stream.XMLStreamReader;
 
->>>>>>> 3d2cab6e
 import org.junit.Test;
 
 import com.norconex.commons.lang.config.XMLConfigurationUtil;
-
-import javax.xml.stream.XMLInputFactory;
-import javax.xml.stream.XMLStreamException;
-import javax.xml.stream.XMLStreamReader;
 
 public class StandardSitemapResolverTest {
 
@@ -57,14 +48,6 @@
     @Test
     public void testTolerantParser() throws IOException, XMLStreamException {
 
-<<<<<<< HEAD
-        try (FileInputStream fis = new FileInputStream(new File("src/test/resources/sitemap.xml")) ) {
-            XMLInputFactory inputFactory = XMLInputFactory.newInstance();
-            inputFactory.setProperty(XMLInputFactory.IS_COALESCING,true);
-            XMLStreamReader xmlReader = inputFactory.createXMLStreamReader(new StripInvalidCharInputStream(fis));
-//            XMLStreamReader xmlReader = inputFactory.createXMLStreamReader(fis);
-            int event = xmlReader.getEventType();
-=======
         try (FileInputStream fis = new FileInputStream(
                 new File("src/test/resources/sitemap.xml"))) {
             XMLInputFactory inputFactory = XMLInputFactory.newInstance();
@@ -72,21 +55,12 @@
             XMLStreamReader xmlReader = inputFactory.createXMLStreamReader(
                     new StripInvalidCharInputStream(fis));
             xmlReader.getEventType();
->>>>>>> 3d2cab6e
             while(true){
                 if (!xmlReader.hasNext()) {
                     break;
                 }
-<<<<<<< HEAD
-                event = xmlReader.next();
-            }
-        }
-
-
-=======
                 xmlReader.next();
             }
         }
->>>>>>> 3d2cab6e
     }
-}
+}