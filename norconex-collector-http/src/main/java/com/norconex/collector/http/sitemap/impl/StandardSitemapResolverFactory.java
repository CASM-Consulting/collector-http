--- conflicted
+++ resolved
@@ -89,12 +89,7 @@
             StandardSitemapResolver.DEFAULT_SITEMAP_PATHS;
     private boolean lenient;
     private boolean escalateErrors;
-<<<<<<< HEAD
-
-    private long from = -1;
-=======
     private long fromDate = -1;
->>>>>>> 3d2cab6e
 
     @Override
     public ISitemapResolver createSitemapResolver(
@@ -109,11 +104,7 @@
         }
         StandardSitemapResolver sr = new StandardSitemapResolver(
                 resolvedTempDir, new SitemapStore(config, resume));
-<<<<<<< HEAD
-        sr.setFrom(from);
-=======
         sr.setFromDate(fromDate);
->>>>>>> 3d2cab6e
         sr.setEscalateErrors(escalateErrors);
         sr.setLenient(lenient);
         sr.setSitemapPaths(sitemapPaths);
@@ -209,14 +200,6 @@
     public void setEscalateErrors(boolean escalateErrors) {
         this.escalateErrors = escalateErrors;
     }
-
-    public boolean isEscalateErrors() {
-        return escalateErrors;
-    }
-    public void setEscalateErrors(boolean escalateErrors) {
-        this.escalateErrors = escalateErrors;
-    }
-
 
     /**
      * Gets the directory where sitemap files are temporary stored
@@ -251,11 +234,7 @@
         }
         setLenient(xml.getBoolean("[@lenient]", false));
         setEscalateErrors(xml.getBoolean("[@escalateErrors]", false));
-<<<<<<< HEAD
-        setFrom(xml.getLong("[@from]", -1));
-=======
         setFromDate(xml.getLong("[@fromDate]", -1));
->>>>>>> 3d2cab6e
         String[] paths = xml.getList(
                 "path").toArray(ArrayUtils.EMPTY_STRING_ARRAY);
         if (!ArrayUtils.isEmpty(paths)) {
@@ -289,11 +268,7 @@
             writer.writeAttribute("class", getClass().getCanonicalName());
             writer.writeAttribute("lenient", Boolean.toString(lenient));
             writer.writeAttribute("escalateErrors", Boolean.toString(escalateErrors));
-<<<<<<< HEAD
-            writer.writeAttribute("from", Long.toString(from));
-=======
             writer.writeAttribute("fromDate", Long.toString(fromDate));
->>>>>>> 3d2cab6e
             writer.writeElementString(
                     "tempDir", Objects.toString(getTempDir(), null));
             if (ArrayUtils.isEmpty(sitemapPaths)) {
@@ -320,11 +295,7 @@
         return new ToStringBuilder(this, ToStringStyle.SHORT_PREFIX_STYLE)
                 .append("sitemapPaths", sitemapPaths)
                 .append("lenient", lenient)
-<<<<<<< HEAD
-                .append("from", from)
-=======
                 .append("fromDate", fromDate)
->>>>>>> 3d2cab6e
                 .append("escalateErrors", escalateErrors)
                 .append("tempDir", tempDir)
                 .toString();
@@ -340,11 +311,7 @@
         return new EqualsBuilder()
                 .append(sitemapPaths, castOther.sitemapPaths)
                 .append(lenient, castOther.lenient)
-<<<<<<< HEAD
-                .append(from, castOther.from)
-=======
                 .append(fromDate, castOther.fromDate)
->>>>>>> 3d2cab6e
                 .append(escalateErrors, castOther.escalateErrors)
                 .append(tempDir, castOther.tempDir)
                 .isEquals();
@@ -355,11 +322,7 @@
         return new HashCodeBuilder()
                 .append(sitemapPaths)
                 .append(lenient)
-<<<<<<< HEAD
-                .append(from)
-=======
                 .append(fromDate)
->>>>>>> 3d2cab6e
                 .append(escalateErrors)
                 .append(tempDir)
                 .toHashCode();
